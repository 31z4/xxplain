--- conflicted
+++ resolved
@@ -1,72 +1,19 @@
 import uvicorn
-from fastapi import FastAPI, Request, Depends, HTTPException
+from fastapi import FastAPI, Request
 
 from .analyze import analyze_plan
 from .pg import explain
 from .predict import predict
-<<<<<<< HEAD
-from .models import (
-    PredictionRequest, PredictionResponse
-)
-from .services import get_prediction_service, PredictionService
-=======
 from .recommend import recommend
->>>>>>> 2d918f5f
 
-app = FastAPI(
-    title="xxplain - Query Performance Prediction API",
-    description="API для предсказания времени выполнения SQL запросов в PostgreSQL",
-    version="0.1.0",
-    debug=True
-)
+app = FastAPI(debug=True)
 
 
-<<<<<<< HEAD
-def valid_explain_sql(input: str, analyze: bool) -> str:
-    """Простейшая функция, которая защищает от нескольких statements.
-
-    Внимание! Эта функция не закрывает все возможные вектора атаки.
-    Для прода требуется тщательный аудит и защита на разных уровнях (БД, connection pooler).
-    """
-    # Можно иметь ; в конце.
-    input = input.strip().rstrip(";")
-    # Но нельзя в середине.
-    if ";" in input:
-        raise ValueError
-
-    analyze_clause = "ANALYZE, " if analyze else ""
-    return f"EXPLAIN ({analyze_clause}BUFFERS, SETTINGS, FORMAT JSON) {input}"
-
-
-@asynccontextmanager
-async def rollback():
-    """Создает соединение и транзакцию, которая никогда не будет закомичена."""
-    conn = await psycopg.AsyncConnection.connect(str(settings.POSTGRES_DSN))
-    try:
-        async with conn.cursor() as cur:
-            yield cur
-    finally:
-        # Тут отсутствует явный вызов conn.commit(), так что наша транзакция будет
-        # отменена, как только соединение будет закрыто.
-        # Подробнее: https://www.psycopg.org/psycopg3/docs/basic/transactions.html
-        await conn.close()
-
-
-=======
->>>>>>> 2d918f5f
 @app.post("/explain")
 async def post_explain(request: Request, analyze: bool = False):
     """Получает query plan для SQL запроса"""
     body = await request.body()
-<<<<<<< HEAD
-    sql = valid_explain_sql(body.decode(), analyze)
-
-    async with rollback() as cur:
-        await cur.execute(sql)  # type: ignore
-        obj = await cur.fetchone()
-=======
     sql = body.decode()
->>>>>>> 2d918f5f
 
     plan = await explain(sql, analyze, format="JSON")
     prediction = predict(plan)
@@ -81,26 +28,6 @@
     }
 
 
-@app.post("/predict", response_model=PredictionResponse)
-async def predict_execution_time(
-    request: PredictionRequest,
-    service: PredictionService = Depends(get_prediction_service)
-) -> PredictionResponse:
-    """
-    Предсказывает время выполнения запроса по query plan
-    """
-    try:
-        result = await service.predict_regression(
-            query_text=request.query_text,
-            model_name=request.model_name,
-        )
-        
-        return PredictionResponse(**result)
-        
-    except Exception as e:
-        raise HTTPException(status_code=500, detail=str(e))
-
-
 if __name__ == "__main__":
     uvicorn.run(
         "backend.main:app",
